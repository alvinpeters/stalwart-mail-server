/*
 * SPDX-FileCopyrightText: 2020 Stalwart Labs Ltd <hello@stalw.art>
 *
 * SPDX-License-Identifier: AGPL-3.0-only OR LicenseRef-SEL
 */

use roaring::RoaringBitmap;

use crate::Store;

pub mod blob;
pub mod fts;
pub mod lookup;
pub mod store;

impl Store {
    pub fn id(&self) -> &'static str {
        match self {
            #[cfg(feature = "sqlite")]
            Self::SQLite(_) => "sqlite",
            #[cfg(feature = "foundation")]
            Self::FoundationDb(_) => "foundationdb",
            #[cfg(feature = "postgres")]
            Self::PostgreSQL(_) => "postgresql",
            #[cfg(feature = "mysql")]
            Self::MySQL(_) => "mysql",
            #[cfg(feature = "rocks")]
            Self::RocksDb(_) => "rocksdb",
<<<<<<< HEAD
            #[cfg(feature = "tikv")]
            Self::TiKV(_) => "tikv",
            #[cfg(feature = "enterprise")]
=======
            #[cfg(all(feature = "enterprise", any(feature = "postgres", feature = "mysql")))]
>>>>>>> bd4129e1
            Self::SQLReadReplica(_) => "read_replica",
            Self::None => "none",
        }
    }
}

#[allow(clippy::len_without_is_empty)]
pub trait DocumentSet: Sync + Send {
    fn min(&self) -> u32;
    fn max(&self) -> u32;
    fn contains(&self, id: u32) -> bool;
    fn len(&self) -> usize;
    fn iterate(&self) -> impl Iterator<Item = u32>;
}

impl DocumentSet for RoaringBitmap {
    fn min(&self) -> u32 {
        self.min().unwrap_or(0)
    }

    fn max(&self) -> u32 {
        self.max().map(|m| m + 1).unwrap_or(0)
    }

    fn contains(&self, id: u32) -> bool {
        self.contains(id)
    }

    fn len(&self) -> usize {
        self.len() as usize
    }

    fn iterate(&self) -> impl Iterator<Item = u32> {
        self.iter()
    }
}

impl DocumentSet for Vec<u32> {
    fn contains(&self, id: u32) -> bool {
        self.binary_search(&id).is_ok()
    }

    fn min(&self) -> u32 {
        self.first().copied().unwrap_or(0)
    }

    fn max(&self) -> u32 {
        self.last().copied().map(|m| m + 1).unwrap_or(0)
    }

    fn len(&self) -> usize {
        self.len()
    }

    fn iterate(&self) -> impl Iterator<Item = u32> {
        self.iter().copied()
    }
}

impl DocumentSet for () {
    fn min(&self) -> u32 {
        0
    }

    fn max(&self) -> u32 {
        u32::MAX
    }

    fn contains(&self, _: u32) -> bool {
        true
    }

    fn len(&self) -> usize {
        0
    }

    fn iterate(&self) -> impl Iterator<Item = u32> {
        std::iter::empty()
    }
}<|MERGE_RESOLUTION|>--- conflicted
+++ resolved
@@ -26,13 +26,9 @@
             Self::MySQL(_) => "mysql",
             #[cfg(feature = "rocks")]
             Self::RocksDb(_) => "rocksdb",
-<<<<<<< HEAD
             #[cfg(feature = "tikv")]
             Self::TiKV(_) => "tikv",
-            #[cfg(feature = "enterprise")]
-=======
             #[cfg(all(feature = "enterprise", any(feature = "postgres", feature = "mysql")))]
->>>>>>> bd4129e1
             Self::SQLReadReplica(_) => "read_replica",
             Self::None => "none",
         }
