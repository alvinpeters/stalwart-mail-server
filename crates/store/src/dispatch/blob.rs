--- conflicted
+++ resolved
@@ -30,13 +30,9 @@
                 Store::MySQL(store) => store.get_blob(key, read_range).await,
                 #[cfg(feature = "rocks")]
                 Store::RocksDb(store) => store.get_blob(key, read_range).await,
-<<<<<<< HEAD
                 #[cfg(feature = "tikv")]
                 Store::TiKV(store) => store.get_blob(key, read_range).await,
-                #[cfg(feature = "enterprise")]
-=======
                 #[cfg(all(feature = "enterprise", any(feature = "postgres", feature = "mysql")))]
->>>>>>> bd4129e1
                 Store::SQLReadReplica(store) => store.get_blob(key, read_range).await,
                 Store::None => Err(trc::StoreEvent::NotConfigured.into()),
             },
@@ -116,13 +112,9 @@
                 Store::MySQL(store) => store.put_blob(key, data.as_ref()).await,
                 #[cfg(feature = "rocks")]
                 Store::RocksDb(store) => store.put_blob(key, data.as_ref()).await,
-<<<<<<< HEAD
                 #[cfg(feature = "tikv")]
                 Store::TiKV(store) => store.put_blob(key, data.as_ref()).await,
-                #[cfg(feature = "enterprise")]
-=======
                 #[cfg(all(feature = "enterprise", any(feature = "postgres", feature = "mysql")))]
->>>>>>> bd4129e1
                 Store::SQLReadReplica(store) => store.put_blob(key, data.as_ref()).await,
                 Store::None => Err(trc::StoreEvent::NotConfigured.into()),
             },
@@ -158,13 +150,9 @@
                 Store::MySQL(store) => store.delete_blob(key).await,
                 #[cfg(feature = "rocks")]
                 Store::RocksDb(store) => store.delete_blob(key).await,
-<<<<<<< HEAD
                 #[cfg(feature = "tikv")]
                 Store::TiKV(store) => store.delete_blob(key).await,
-                #[cfg(feature = "enterprise")]
-=======
                 #[cfg(all(feature = "enterprise", any(feature = "postgres", feature = "mysql")))]
->>>>>>> bd4129e1
                 Store::SQLReadReplica(store) => store.delete_blob(key).await,
                 Store::None => Err(trc::StoreEvent::NotConfigured.into()),
             },
